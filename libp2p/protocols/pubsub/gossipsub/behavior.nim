# Nim-LibP2P
# Copyright (c) 2023 Status Research & Development GmbH
# Licensed under either of
#  * Apache License, version 2.0, ([LICENSE-APACHE](LICENSE-APACHE))
#  * MIT license ([LICENSE-MIT](LICENSE-MIT))
# at your option.
# This file may not be copied, modified, or distributed except according to
# those terms.

when (NimMajor, NimMinor) < (1, 4):
  {.push raises: [Defect].}
else:
  {.push raises: [].}

import std/[tables, sequtils, sets, algorithm, deques]
import chronos, chronicles, metrics
import "."/[types, scoring]
import ".."/[pubsubpeer, peertable, timedcache, mcache, floodsub, pubsub]
import "../rpc"/[messages]
import "../../.."/[peerid, multiaddress, utility, switch, routing_record, signed_envelope, utils/heartbeat]

logScope:
  topics = "libp2p gossipsub"

declareGauge(libp2p_gossipsub_cache_window_size, "the number of messages in the cache")
declareGauge(libp2p_gossipsub_peers_per_topic_mesh, "gossipsub peers per topic in mesh", labels = ["topic"])
declareGauge(libp2p_gossipsub_peers_per_topic_fanout, "gossipsub peers per topic in fanout", labels = ["topic"])
declareGauge(libp2p_gossipsub_peers_per_topic_gossipsub, "gossipsub peers per topic in gossipsub", labels = ["topic"])
declareGauge(libp2p_gossipsub_under_dout_topics, "number of topics below dout")
declareGauge(libp2p_gossipsub_no_peers_topics, "number of topics in mesh with no peers")
declareGauge(libp2p_gossipsub_low_peers_topics, "number of topics in mesh with at least one but below dlow peers")
declareGauge(libp2p_gossipsub_healthy_peers_topics, "number of topics in mesh with at least dlow peers (but below dhigh)")
declareCounter(libp2p_gossipsub_above_dhigh_condition, "number of above dhigh pruning branches ran", labels = ["topic"])
<<<<<<< HEAD
declareGauge(libp2p_gossipsub_mcache_hit, "ratio of successful IWANT message cache lookups", labels = ["kind"])
=======
declareGauge(libp2p_gossipsub_received_iwants, "received iwants", labels = ["kind"])
>>>>>>> bf80684b

proc grafted*(g: GossipSub, p: PubSubPeer, topic: string) {.raises: [Defect].} =
  g.withPeerStats(p.peerId) do (stats: var PeerStats):
    var info = stats.topicInfos.getOrDefault(topic)
    info.graftTime = Moment.now()
    info.meshTime = 0.seconds
    info.inMesh = true
    info.meshMessageDeliveriesActive = false

    stats.topicInfos[topic] = info

    trace "grafted", peer=p, topic

proc pruned*(g: GossipSub,
             p: PubSubPeer,
             topic: string,
             setBackoff: bool = true,
             backoff = none(Duration)) {.raises: [Defect].} =
  if setBackoff:
    let
      backoffDuration =
        if isSome(backoff): backoff.get()
        else: g.parameters.pruneBackoff
      backoffMoment = Moment.fromNow(backoffDuration)

    g.backingOff
      .mgetOrPut(topic, initTable[PeerId, Moment]())[p.peerId] = backoffMoment

  g.peerStats.withValue(p.peerId, stats):
    stats.topicInfos.withValue(topic, info):
      g.topicParams.withValue(topic, topicParams):
        # penalize a peer that delivered no message
        let threshold = topicParams[].meshMessageDeliveriesThreshold
        if info[].inMesh and
            info[].meshMessageDeliveriesActive and
            info[].meshMessageDeliveries < threshold:
          let deficit = threshold - info.meshMessageDeliveries
          info[].meshFailurePenalty += deficit * deficit

      info.inMesh = false

      trace "pruned", peer=p, topic

proc handleBackingOff*(t: var BackoffTable, topic: string) {.raises: [Defect].} =
  let now = Moment.now()
  var expired = toSeq(t.getOrDefault(topic).pairs())
  expired.keepIf do (pair: tuple[peer: PeerId, expire: Moment]) -> bool:
    now >= pair.expire
  for (peer, _) in expired:
    t.withValue(topic, v):
      v[].del(peer)

proc peerExchangeList*(g: GossipSub, topic: string): seq[PeerInfoMsg] {.raises: [Defect].} =
  if not g.parameters.enablePX:
    return @[]
  var peers = g.gossipsub.getOrDefault(topic, initHashSet[PubSubPeer]()).toSeq()
  peers.keepIf do (x: PubSubPeer) -> bool:
      x.score >= 0.0
  # by spec, larger then Dhi, but let's put some hard caps
  peers.setLen(min(peers.len, g.parameters.dHigh * 2))
  let sprBook = g.switch.peerStore[SPRBook]
  peers.map do (x: PubSubPeer) -> PeerInfoMsg:
    PeerInfoMsg(
      peerId: x.peerId,
      signedPeerRecord:
        if x.peerId in sprBook:
          sprBook[x.peerId].encode().get(default(seq[byte]))
        else:
          default(seq[byte])
      )

proc handleGraft*(g: GossipSub,
                 peer: PubSubPeer,
                 grafts: seq[ControlGraft]): seq[ControlPrune] = # {.raises: [Defect].} TODO chronicles exception on windows
  var prunes: seq[ControlPrune]
  for graft in grafts:
    let topic = graft.topicId
    trace "peer grafted topic", peer, topic

    # It is an error to GRAFT on a explicit peer
    if peer.peerId in g.parameters.directPeers:
      # receiving a graft from a direct peer should yield a more prominent warning (protocol violation)
      warn "an explicit peer attempted to graft us, peering agreements should be reciprocal",
        peer, topic
      # and such an attempt should be logged and rejected with a PRUNE
      prunes.add(ControlPrune(
        topicID: topic,
        peers: @[], # omitting heavy computation here as the remote did something illegal
        backoff: g.parameters.pruneBackoff.seconds.uint64))

      let backoff = Moment.fromNow(g.parameters.pruneBackoff)
      g.backingOff
        .mgetOrPut(topic, initTable[PeerId, Moment]())[peer.peerId] = backoff

      peer.behaviourPenalty += 0.1

      continue

    # Check backingOff
    # Ignore BackoffSlackTime here, since this only for outbound activity
    # and subtract a second time to avoid race conditions
    # (peers may wait to graft us as the exact instant they're allowed to)
    if  g.backingOff
          .getOrDefault(topic)
          .getOrDefault(peer.peerId) - (BackoffSlackTime * 2).seconds > Moment.now():
      debug "a backingOff peer attempted to graft us", peer, topic
      # and such an attempt should be logged and rejected with a PRUNE
      prunes.add(ControlPrune(
        topicID: topic,
        peers: @[], # omitting heavy computation here as the remote did something illegal
        backoff: g.parameters.pruneBackoff.seconds.uint64))

      let backoff = Moment.fromNow(g.parameters.pruneBackoff)
      g.backingOff
        .mgetOrPut(topic, initTable[PeerId, Moment]())[peer.peerId] = backoff

      peer.behaviourPenalty += 0.1

      continue

    # not in the spec exactly, but let's avoid way too low score peers
    # other clients do it too also was an audit recommendation
    if peer.score < g.parameters.publishThreshold:
      continue

    # If they send us a graft before they send us a subscribe, what should
    # we do? For now, we add them to mesh but don't add them to gossipsub.
    if topic in g.topics:
      if g.mesh.peers(topic) < g.parameters.dHigh or peer.outbound:
        # In the spec, there's no mention of DHi here, but implicitly, a
        # peer will be removed from the mesh on next rebalance, so we don't want
        # this peer to push someone else out
        if g.mesh.addPeer(topic, peer):
          g.grafted(peer, topic)
          g.fanout.removePeer(topic, peer)
        else:
          trace "peer already in mesh", peer, topic
      else:
        trace "pruning grafting peer, mesh full",
          peer, topic, score = peer.score, mesh = g.mesh.peers(topic)
        prunes.add(ControlPrune(
          topicID: topic,
          peers: g.peerExchangeList(topic),
          backoff: g.parameters.pruneBackoff.seconds.uint64))
    else:
      trace "peer grafting topic we're not interested in", peer, topic
      # gossip 1.1, we do not send a control message prune anymore

  return prunes

proc getPeers(prune: ControlPrune, peer: PubSubPeer): seq[(PeerId, Option[PeerRecord])] =
  var routingRecords: seq[(PeerId, Option[PeerRecord])]
  for record in prune.peers:
    let peerRecord =
      if record.signedPeerRecord.len == 0:
        none(PeerRecord)
      else:
        let signedRecord = SignedPeerRecord.decode(record.signedPeerRecord)
        if signedRecord.isErr:
          trace "peer sent invalid SPR", peer, error=signedRecord.error
          none(PeerRecord)
        else:
          if record.peerId != signedRecord.get().data.peerId:
            trace "peer sent envelope with wrong public key", peer
            none(PeerRecord)
          else:
            some(signedRecord.get().data)

    routingRecords.add((record.peerId, peerRecord))

  routingRecords


proc handlePrune*(g: GossipSub, peer: PubSubPeer, prunes: seq[ControlPrune]) {.raises: [Defect].} =
  for prune in prunes:
    let topic = prune.topicId

    trace "peer pruned topic", peer, topic

    # add peer backoff
    if prune.backoff > 0:
      let
        # avoid overflows and clamp to reasonable value
        backoffSeconds = clamp(
          prune.backoff + BackoffSlackTime,
          0'u64,
          1.days.seconds.uint64
        )
        backoff = Moment.fromNow(backoffSeconds.int64.seconds)
        current = g.backingOff.getOrDefault(topic).getOrDefault(peer.peerId)
      if backoff > current:
        g.backingOff
          .mgetOrPut(topic, initTable[PeerId, Moment]())[peer.peerId] = backoff

    trace "pruning rpc received peer", peer, score = peer.score
    g.pruned(peer, topic, setBackoff = false)
    g.mesh.removePeer(topic, peer)

    if peer.score > g.parameters.gossipThreshold and prune.peers.len > 0 and
      g.routingRecordsHandler.len > 0:
      let routingRecords = prune.getPeers(peer)

      for handler in g.routingRecordsHandler:
        handler(peer.peerId, topic, routingRecords)

proc handleIHave*(g: GossipSub,
                 peer: PubSubPeer,
                 ihaves: seq[ControlIHave]): ControlIWant {.raises: [Defect].} =
  var res: ControlIWant
  if peer.score < g.parameters.gossipThreshold:
    trace "ihave: ignoring low score peer", peer, score = peer.score
  elif peer.iHaveBudget <= 0:
    trace "ihave: ignoring out of budget peer", peer, score = peer.score
  else:
    # TODO review deduplicate algorithm
    # * https://github.com/nim-lang/Nim/blob/5f46474555ee93306cce55342e81130c1da79a42/lib/pure/collections/sequtils.nim#L184
    # * it's probably not efficient and might give preference to the first dupe
    let deIhaves = ihaves.deduplicate()
    for ihave in deIhaves:
      trace "peer sent ihave",
        peer, topic = ihave.topicId, msgs = ihave.messageIds
      if ihave.topicId in g.mesh:
        # also avoid duplicates here!
        let deIhavesMsgs = ihave.messageIds.deduplicate()
        for msgId in deIhavesMsgs:
          if not g.hasSeen(msgId):
            if peer.iHaveBudget > 0:
              res.messageIds.add(msgId)
              dec peer.iHaveBudget
              trace "requested message via ihave", messageID=msgId
            else:
              break
    # shuffling res.messageIDs before sending it out to increase the likelihood
    # of getting an answer if the peer truncates the list due to internal size restrictions.
    g.rng.shuffle(res.messageIds)
    return res

proc handleIWant*(g: GossipSub,
                 peer: PubSubPeer,
                 iwants: seq[ControlIWant]): seq[Message] {.raises: [Defect].} =
<<<<<<< HEAD
  if peer.shortAgent == "lodestar":
    info "Got IWANT", peerType=peer.shortAgent, peerId=peer.peerId, msgs=iwants.mapIt(it.messageIds.len)
  var messages: seq[Message]
=======
  var
    messages: seq[Message]
    invalidRequests = 0
>>>>>>> bf80684b
  if peer.score < g.parameters.gossipThreshold:
    trace "iwant: ignoring low score peer", peer, score = peer.score
  else:
    for iwant in iwants:
      for mid in iwant.messageIds:
        trace "peer sent iwant", peer, messageID = mid
        # canAskIWant will only return true once for a specific message
        if not peer.canAskIWant(mid):
          libp2p_gossipsub_received_iwants.inc(1, labelValues=["notsent"])

          invalidRequests.inc()
          if invalidRequests > 20:
            libp2p_gossipsub_received_iwants.inc(1, labelValues=["skipped"])
            return messages
          continue
        let msg = g.mcache.get(mid)
        if msg.isSome:
<<<<<<< HEAD
          libp2p_gossipsub_mcache_hit.inc(1, labelValues = ["match"])
          # avoid spam
          if peer.iWantBudget > 0:
            messages.add(msg.get())
            dec peer.iWantBudget
          else:
            break
        elif g.hasSeen(mid):
          libp2p_gossipsub_mcache_hit.inc(1, labelValues = ["late"])
          info "LATE IWANT", diff=(Moment.now() - g.firstSeen(mid)), peerType=peer.shortAgent, id=mid.toHex(), peerId=peer.peerId
        else:
          libp2p_gossipsub_mcache_hit.inc(1, labelValues = ["unknown"])
=======
          libp2p_gossipsub_received_iwants.inc(1, labelValues=["correct"])
          messages.add(msg.get())
        else:
          libp2p_gossipsub_received_iwants.inc(1, labelValues=["unknown"])
>>>>>>> bf80684b
  return messages

proc commitMetrics(metrics: var MeshMetrics) {.raises: [Defect].} =
  libp2p_gossipsub_low_peers_topics.set(metrics.lowPeersTopics)
  libp2p_gossipsub_no_peers_topics.set(metrics.noPeersTopics)
  libp2p_gossipsub_under_dout_topics.set(metrics.underDoutTopics)
  libp2p_gossipsub_healthy_peers_topics.set(metrics.healthyPeersTopics)
  libp2p_gossipsub_peers_per_topic_gossipsub.set(metrics.otherPeersPerTopicGossipsub, labelValues = ["other"])
  libp2p_gossipsub_peers_per_topic_fanout.set(metrics.otherPeersPerTopicFanout, labelValues = ["other"])
  libp2p_gossipsub_peers_per_topic_mesh.set(metrics.otherPeersPerTopicMesh, labelValues = ["other"])

proc rebalanceMesh*(g: GossipSub, topic: string, metrics: ptr MeshMetrics = nil) {.raises: [Defect].} =
  logScope:
    topic
    mesh = g.mesh.peers(topic)
    gossipsub = g.gossipsub.peers(topic)

  trace "rebalancing mesh"

  # create a mesh topic that we're subscribing to

  var
    prunes, grafts: seq[PubSubPeer]
    npeers = g.mesh.peers(topic)
    defaultMesh: HashSet[PubSubPeer]
    backingOff = g.backingOff.getOrDefault(topic)

  if npeers  < g.parameters.dLow:
    trace "replenishing mesh", peers = npeers
    # replenish the mesh if we're below Dlo

    var
      candidates: seq[PubSubPeer]
      currentMesh = addr defaultMesh
    g.mesh.withValue(topic, v): currentMesh = v
    g.gossipsub.withValue(topic, peerList):
      for it in peerList[]:
        if
            it.connected and
            # avoid negative score peers
            it.score >= 0.0 and
            it notin currentMesh[] and
            # don't pick explicit peers
            it.peerId notin g.parameters.directPeers and
            # and avoid peers we are backing off
            it.peerId notin backingOff:
          candidates.add(it)

    # shuffle anyway, score might be not used
    g.rng.shuffle(candidates)

    # sort peers by score, high score first since we graft
    candidates.sort(byScore, SortOrder.Descending)

    # Graft peers so we reach a count of D
    candidates.setLen(min(candidates.len, g.parameters.d - npeers))

    trace "grafting", grafting = candidates.len

    if candidates.len > 0:
      for peer in candidates:
        if g.mesh.addPeer(topic, peer):
          g.grafted(peer, topic)
          g.fanout.removePeer(topic, peer)
          grafts &= peer

  else:
    trace "replenishing mesh outbound quota", peers = g.mesh.peers(topic)

    var
      candidates: seq[PubSubPeer]
      currentMesh = addr defaultMesh
    g.mesh.withValue(topic, v): currentMesh = v
    g.gossipsub.withValue(topic, peerList):
      for it in peerList[]:
        if
            it.connected and
            # get only outbound ones
            it.outbound and
            it notin currentMesh[] and
            # avoid negative score peers
            it.score >= 0.0 and
            # don't pick explicit peers
            it.peerId notin g.parameters.directPeers and
            # and avoid peers we are backing off
            it.peerId notin backingOff:
          candidates.add(it)

    # shuffle anyway, score might be not used
    g.rng.shuffle(candidates)

    # sort peers by score, high score first, we are grafting
    candidates.sort(byScore, SortOrder.Descending)

    # Graft peers so we reach a count of D
    candidates.setLen(min(candidates.len, g.parameters.dOut))

    trace "grafting outbound peers", topic, peers = candidates.len

    for peer in candidates:
      if g.mesh.addPeer(topic, peer):
        g.grafted(peer, topic)
        g.fanout.removePeer(topic, peer)
        grafts &= peer


  # get again npeers after possible grafts
  npeers = g.mesh.peers(topic)
  if npeers > g.parameters.dHigh:
    if not isNil(metrics):
      if g.knownTopics.contains(topic):
        libp2p_gossipsub_above_dhigh_condition.inc(labelValues = [topic])
      else:
        libp2p_gossipsub_above_dhigh_condition.inc(labelValues = ["other"])

    # prune peers if we've gone over Dhi
    prunes = toSeq(try: g.mesh[topic] except KeyError: raiseAssert "have peers")
    # avoid pruning peers we are currently grafting in this heartbeat
    prunes.keepIf do (x: PubSubPeer) -> bool: x notin grafts

    # shuffle anyway, score might be not used
    g.rng.shuffle(prunes)

    # sort peers by score (inverted), pruning, so low score peers are on top
    prunes.sort(byScore, SortOrder.Ascending)

    # keep high score peers
    if prunes.len > g.parameters.dScore:
      prunes.setLen(prunes.len - g.parameters.dScore)

      # collect inbound/outbound info
      var outbound: seq[PubSubPeer]
      var inbound: seq[PubSubPeer]
      for peer in prunes:
        if peer.outbound:
          outbound &= peer
        else:
          inbound &= peer

      let
        meshOutbound = prunes.countIt(it.outbound)
        maxOutboundPrunes = meshOutbound - g.parameters.dOut

      # ensure that there are at least D_out peers first and rebalance to g.d after that
      outbound.setLen(min(outbound.len, max(0, maxOutboundPrunes)))

      # concat remaining outbound peers
      prunes = inbound & outbound

      let pruneLen = prunes.len - g.parameters.d
      if pruneLen > 0:
        # Ok we got some peers to prune,
        # for this heartbeat let's prune those
        g.rng.shuffle(prunes)
        prunes.setLen(pruneLen)

      trace "pruning", prunes = prunes.len
      for peer in prunes:
        trace "pruning peer on rebalance", peer, score = peer.score
        g.pruned(peer, topic)
        g.mesh.removePeer(topic, peer)

      backingOff = g.backingOff.getOrDefault(topic)

  # opportunistic grafting, by spec mesh should not be empty...
  if g.mesh.peers(topic) > 1:
    var peers = toSeq(try: g.mesh[topic] except KeyError: raiseAssert "have peers")
    # grafting so high score has priority
    peers.sort(byScore, SortOrder.Descending)
    let medianIdx = peers.len div 2
    let median = peers[medianIdx]
    if median.score < g.parameters.opportunisticGraftThreshold:
      trace "median score below opportunistic threshold", score = median.score

      var
        avail: seq[PubSubPeer]
        currentMesh = addr defaultMesh
      g.mesh.withValue(topic, v): currentMesh = v
      g.gossipsub.withValue(topic, peerList):
        for it in peerList[]:
          if
              # avoid negative score peers
              it.score >= median.score and
              it notin currentMesh[] and
              # don't pick explicit peers
              it.peerId notin g.parameters.directPeers and
              # and avoid peers we are backing off
              it.peerId notin backingOff:
            avail.add(it)

            # by spec, grab only 2
            if avail.len > 1:
              break

      for peer in avail:
        if g.mesh.addPeer(topic, peer):
          g.grafted(peer, topic)
          grafts &= peer
          trace "opportunistic grafting", peer

  if not isNil(metrics):
    npeers = g.mesh.peers(topic)
    if npeers == 0:
      inc metrics[].noPeersTopics
    elif npeers < g.parameters.dLow:
      inc metrics[].lowPeersTopics
    else:
      inc metrics[].healthyPeersTopics

    var meshPeers = toSeq(g.mesh.getOrDefault(topic, initHashSet[PubSubPeer]()))
    meshPeers.keepIf do (x: PubSubPeer) -> bool: x.outbound
    if meshPeers.len < g.parameters.dOut:
      inc metrics[].underDoutTopics

    if g.knownTopics.contains(topic):
      libp2p_gossipsub_peers_per_topic_gossipsub
        .set(g.gossipsub.peers(topic).int64, labelValues = [topic])
      libp2p_gossipsub_peers_per_topic_fanout
        .set(g.fanout.peers(topic).int64, labelValues = [topic])
      libp2p_gossipsub_peers_per_topic_mesh
        .set(g.mesh.peers(topic).int64, labelValues = [topic])
    else:
      metrics[].otherPeersPerTopicGossipsub += g.gossipsub.peers(topic).int64
      metrics[].otherPeersPerTopicFanout += g.fanout.peers(topic).int64
      metrics[].otherPeersPerTopicMesh += g.mesh.peers(topic).int64

  trace "mesh balanced"

  # Send changes to peers after table updates to avoid stale state
  if grafts.len > 0:
    let graft = RPCMsg(control: some(ControlMessage(graft: @[ControlGraft(topicID: topic)])))
    g.broadcast(grafts, graft)
  if prunes.len > 0:
    let prune = RPCMsg(control: some(ControlMessage(
      prune: @[ControlPrune(
        topicID: topic,
        peers: g.peerExchangeList(topic),
        backoff: g.parameters.pruneBackoff.seconds.uint64)])))
    g.broadcast(prunes, prune)

proc dropFanoutPeers*(g: GossipSub) {.raises: [Defect].} =
  # drop peers that we haven't published to in
  # GossipSubFanoutTTL seconds
  let now = Moment.now()
  var drops: seq[string]
  for topic, val in g.lastFanoutPubSub:
    if now > val:
      g.fanout.del(topic)
      drops.add topic
      trace "dropping fanout topic", topic
  for topic in drops:
    g.lastFanoutPubSub.del topic

proc replenishFanout*(g: GossipSub, topic: string) {.raises: [Defect].} =
  ## get fanout peers for a topic
  logScope: topic
  trace "about to replenish fanout"

  let currentMesh = g.mesh.getOrDefault(topic)
  if g.fanout.peers(topic) < g.parameters.dLow:
    trace "replenishing fanout", peers = g.fanout.peers(topic)
    for peer in g.gossipsub.getOrDefault(topic):
      if peer in currentMesh: continue
      if g.fanout.addPeer(topic, peer):
        if g.fanout.peers(topic) == g.parameters.d:
          break

  trace "fanout replenished with peers", peers = g.fanout.peers(topic)

proc getGossipPeers*(g: GossipSub): Table[PubSubPeer, ControlMessage] {.raises: [Defect].} =
  ## gossip iHave messages to peers
  ##

  var cacheWindowSize = 0
  var control: Table[PubSubPeer, ControlMessage]

  let topics = toHashSet(toSeq(g.mesh.keys)) + toHashSet(toSeq(g.fanout.keys))
  trace "getting gossip peers (iHave)", ntopics=topics.len
  for topic in topics:
    if topic notin g.gossipsub:
      trace "topic not in gossip array, skipping", topicID = topic
      continue

    let mids = g.mcache.window(topic)
    if not(mids.len > 0):
      trace "no messages to emit"
      continue

    var midsSeq = toSeq(mids)

    cacheWindowSize += midsSeq.len

    # not in spec
    # similar to rust: https://github.com/sigp/rust-libp2p/blob/f53d02bc873fef2bf52cd31e3d5ce366a41d8a8c/protocols/gossipsub/src/behaviour.rs#L2101
    # and go https://github.com/libp2p/go-libp2p-pubsub/blob/08c17398fb11b2ab06ca141dddc8ec97272eb772/gossipsub.go#L582
    if midsSeq.len > IHaveMaxLength:
      g.rng.shuffle(midsSeq)
      midsSeq.setLen(IHaveMaxLength)

    let
      ihave = ControlIHave(topicID: topic, messageIDs: midsSeq)
      mesh = g.mesh.getOrDefault(topic)
      fanout = g.fanout.getOrDefault(topic)
      gossipPeers = mesh + fanout
    var allPeers = toSeq(g.gossipsub.getOrDefault(topic))

    allPeers.keepIf do (x: PubSubPeer) -> bool:
      x.peerId notin g.parameters.directPeers and
      x notin gossipPeers and
      x.score >= g.parameters.gossipThreshold

    var target = g.parameters.dLazy
    let factor = (g.parameters.gossipFactor.float * allPeers.len.float).int
    if factor > target:
      target = min(factor, allPeers.len)

    if target < allPeers.len:
      g.rng.shuffle(allPeers)
      allPeers.setLen(target)

<<<<<<< HEAD
    #info "got messages to emit", size=midsSeq.len, topic, msgs=midsSeq.mapIt(it.toHex()), peers=allPeers.len, peerValues=allPeers.mapIt((it.shortAgent, it.queuedSendBytes, $it.peerId))

=======
    let msgIdsAsSet = ihave.messageIds.toHashSet()
>>>>>>> bf80684b

    for peer in allPeers:
      control.mgetOrPut(peer, ControlMessage()).ihave.add(ihave)
      peer.sentIHaves[^1].incl(msgIdsAsSet)

  libp2p_gossipsub_cache_window_size.set(cacheWindowSize.int64)

  return control

proc onHeartbeat(g: GossipSub) {.raises: [Defect].} =
    # reset IWANT budget
    # reset IHAVE cap
    block:
      for peer in g.peers.values:
        peer.sentIHaves.addFirst(default(HashSet[MessageId]))
        if peer.sentIHaves.len > g.parameters.historyLength:
          discard peer.sentIHaves.popLast()
        peer.iHaveBudget = IHavePeerBudget

    var meshMetrics = MeshMetrics()

    for t in toSeq(g.topics.keys):
      # remove expired backoffs
      block:
        handleBackingOff(g.backingOff, t)

      # prune every negative score peer
      # do this before relance
      # in order to avoid grafted -> pruned in the same cycle
      let meshPeers = g.mesh.getOrDefault(t)
      var prunes: seq[PubSubPeer]
      for peer in meshPeers:
        if peer.score < 0.0:
          trace "pruning negative score peer", peer, score = peer.score
          g.pruned(peer, t)
          g.mesh.removePeer(t, peer)
          prunes &= peer
      if prunes.len > 0:
        let prune = RPCMsg(control: some(ControlMessage(
          prune: @[ControlPrune(
            topicID: t,
            peers: g.peerExchangeList(t),
            backoff: g.parameters.pruneBackoff.seconds.uint64)])))
        g.broadcast(prunes, prune)

      # pass by ptr in order to both signal we want to update metrics
      # and as well update the struct for each topic during this iteration
      g.rebalanceMesh(t, addr meshMetrics)

    commitMetrics(meshMetrics)

    g.dropFanoutPeers()

    # replenish known topics to the fanout
    for t in toSeq(g.fanout.keys):
      g.replenishFanout(t)

    let peers = g.getGossipPeers()
    for peer, control in peers:
      # only ihave from here
      for ihave in control.ihave:
        if g.knownTopics.contains(ihave.topicId):
          libp2p_pubsub_broadcast_ihave.inc(labelValues = [ihave.topicId])
        else:
          libp2p_pubsub_broadcast_ihave.inc(labelValues = ["generic"])
      g.send(peer, RPCMsg(control: some(control)))

    g.mcache.shift() # shift the cache

# {.pop.} # raises [Defect]

proc heartbeat*(g: GossipSub) {.async.} =
  heartbeat "GossipSub", g.parameters.heartbeatInterval:
    trace "running heartbeat", instance = cast[int](g)
    g.onHeartbeat()

    for trigger in g.heartbeatEvents:
      trace "firing heartbeat event", instance = cast[int](g)
      trigger.fire()<|MERGE_RESOLUTION|>--- conflicted
+++ resolved
@@ -31,11 +31,7 @@
 declareGauge(libp2p_gossipsub_low_peers_topics, "number of topics in mesh with at least one but below dlow peers")
 declareGauge(libp2p_gossipsub_healthy_peers_topics, "number of topics in mesh with at least dlow peers (but below dhigh)")
 declareCounter(libp2p_gossipsub_above_dhigh_condition, "number of above dhigh pruning branches ran", labels = ["topic"])
-<<<<<<< HEAD
-declareGauge(libp2p_gossipsub_mcache_hit, "ratio of successful IWANT message cache lookups", labels = ["kind"])
-=======
 declareGauge(libp2p_gossipsub_received_iwants, "received iwants", labels = ["kind"])
->>>>>>> bf80684b
 
 proc grafted*(g: GossipSub, p: PubSubPeer, topic: string) {.raises: [Defect].} =
   g.withPeerStats(p.peerId) do (stats: var PeerStats):
@@ -276,15 +272,11 @@
 proc handleIWant*(g: GossipSub,
                  peer: PubSubPeer,
                  iwants: seq[ControlIWant]): seq[Message] {.raises: [Defect].} =
-<<<<<<< HEAD
   if peer.shortAgent == "lodestar":
     info "Got IWANT", peerType=peer.shortAgent, peerId=peer.peerId, msgs=iwants.mapIt(it.messageIds.len)
-  var messages: seq[Message]
-=======
   var
     messages: seq[Message]
     invalidRequests = 0
->>>>>>> bf80684b
   if peer.score < g.parameters.gossipThreshold:
     trace "iwant: ignoring low score peer", peer, score = peer.score
   else:
@@ -302,25 +294,10 @@
           continue
         let msg = g.mcache.get(mid)
         if msg.isSome:
-<<<<<<< HEAD
-          libp2p_gossipsub_mcache_hit.inc(1, labelValues = ["match"])
-          # avoid spam
-          if peer.iWantBudget > 0:
-            messages.add(msg.get())
-            dec peer.iWantBudget
-          else:
-            break
-        elif g.hasSeen(mid):
-          libp2p_gossipsub_mcache_hit.inc(1, labelValues = ["late"])
-          info "LATE IWANT", diff=(Moment.now() - g.firstSeen(mid)), peerType=peer.shortAgent, id=mid.toHex(), peerId=peer.peerId
-        else:
-          libp2p_gossipsub_mcache_hit.inc(1, labelValues = ["unknown"])
-=======
           libp2p_gossipsub_received_iwants.inc(1, labelValues=["correct"])
           messages.add(msg.get())
         else:
           libp2p_gossipsub_received_iwants.inc(1, labelValues=["unknown"])
->>>>>>> bf80684b
   return messages
 
 proc commitMetrics(metrics: var MeshMetrics) {.raises: [Defect].} =
@@ -641,12 +618,9 @@
       g.rng.shuffle(allPeers)
       allPeers.setLen(target)
 
-<<<<<<< HEAD
     #info "got messages to emit", size=midsSeq.len, topic, msgs=midsSeq.mapIt(it.toHex()), peers=allPeers.len, peerValues=allPeers.mapIt((it.shortAgent, it.queuedSendBytes, $it.peerId))
 
-=======
     let msgIdsAsSet = ihave.messageIds.toHashSet()
->>>>>>> bf80684b
 
     for peer in allPeers:
       control.mgetOrPut(peer, ControlMessage()).ihave.add(ihave)
